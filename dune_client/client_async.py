""""
Async Dune Client Class responsible for refreshing Dune Queries
Framework built on Dune's API Documentation
https://duneanalytics.notion.site/API-Documentation-1b93d16e0fa941398e15047f643e003a
"""
from __future__ import annotations

import asyncio
<<<<<<< HEAD
from io import BytesIO
from typing import Any, Optional
=======
from typing import Any, Optional, Union
>>>>>>> 742ecacc

from aiohttp import (
    ClientSession,
    ClientResponse,
    ContentTypeError,
    TCPConnector,
    ClientTimeout,
)

from dune_client.base_client import BaseDuneClient
from dune_client.models import (
    ExecutionResponse,
    ExecutionResultCSV,
    DuneError,
    QueryFailed,
    ExecutionStatusResponse,
    ResultsResponse,
    ExecutionState,
)

from dune_client.query import Query


# pylint: disable=duplicate-code
class AsyncDuneClient(BaseDuneClient):
    """
    An asynchronous interface for Dune API with a few convenience methods
    combining the use of endpoints (e.g. refresh)
    """

    _connection_limit = 3

    def __init__(
        self, api_key: str, connection_limit: int = 3, performance: str = "medium"
    ):
        """
        api_key - Dune API key
        connection_limit - number of parallel requests to execute.
        For non-pro accounts Dune allows only up to 3 requests but that number can be increased.
        """
        super().__init__(api_key=api_key, performance=performance)
        self._connection_limit = connection_limit
        self._session: Optional[ClientSession] = None

    async def _create_session(self) -> ClientSession:
        conn = TCPConnector(limit=self._connection_limit)
        return ClientSession(
            connector=conn,
            base_url=self.BASE_URL,
            timeout=ClientTimeout(total=self.DEFAULT_TIMEOUT),
        )

    async def connect(self) -> None:
        """Opens a client session (can be used instead of async with)"""
        self._session = await self._create_session()

    async def disconnect(self) -> None:
        """Closes client session"""
        if self._session:
            await self._session.close()

    async def __aenter__(self) -> AsyncDuneClient:
        self._session = await self._create_session()
        return self

    async def __aexit__(self, exc_type: Any, exc_val: Any, exc_tb: Any) -> None:
        await self.disconnect()

    async def _handle_response(self, response: ClientResponse) -> Any:
        try:
            # Some responses can be decoded and converted to DuneErrors
            response_json = await response.json()
            self.logger.debug(f"received response {response_json}")
            return response_json
        except ContentTypeError as err:
            # Others can't. Only raise HTTP error for not decodable errors
            response.raise_for_status()
            raise ValueError("Unreachable since previous line raises") from err

<<<<<<< HEAD
    def _route_url(self, route: str) -> str:
        return f"{self.API_PATH}{route}"

    async def _get(self, route: str, raw: bool = False) -> Any:
        url = self._route_url(route)
=======
    async def _get(self, url: str, params: Optional[Any] = None) -> Any:
>>>>>>> 742ecacc
        if self._session is None:
            raise ValueError("Client is not connected; call `await cl.connect()`")
        self.logger.debug(f"GET received input url={url}")
        response = await self._session.get(
            url=url,
            headers=self.default_headers(),
            params=params,
        )
        if raw:
            return response
        return await self._handle_response(response)

    async def _post(self, route: str, params: Any) -> Any:
        url = self._route_url(route)
        if self._session is None:
            raise ValueError("Client is not connected; call `await cl.connect()`")
        self.logger.debug(f"POST received input url={url}, params={params}")
        response = await self._session.post(
            url=url,
            json=params,
            headers=self.default_headers(),
        )
        return await self._handle_response(response)

    async def execute(
        self, query: Query, performance: Optional[str] = None
    ) -> ExecutionResponse:
        """Post's to Dune API for execute `query`"""
        params = query.request_format()
        params["performance"] = performance or self.performance

        self.logger.info(
            f"executing {query.query_id} on {performance or self.performance} cluster"
        )
        response_json = await self._post(
<<<<<<< HEAD
            route=f"/query/{query.query_id}/execute", params=query.request_format()
=======
            url=f"/query/{query.query_id}/execute",
            params=params,
>>>>>>> 742ecacc
        )
        try:
            return ExecutionResponse.from_dict(response_json)
        except KeyError as err:
            raise DuneError(response_json, "ExecutionResponse", err) from err

    async def get_status(self, job_id: str) -> ExecutionStatusResponse:
        """GET status from Dune API for `job_id` (aka `execution_id`)"""
        response_json = await self._get(route=f"/execution/{job_id}/status")
        try:
            return ExecutionStatusResponse.from_dict(response_json)
        except KeyError as err:
            raise DuneError(response_json, "ExecutionStatusResponse", err) from err

    async def get_result(self, job_id: str) -> ResultsResponse:
        """GET results from Dune API for `job_id` (aka `execution_id`)"""
        response_json = await self._get(route=f"/execution/{job_id}/results")
        try:
            return ResultsResponse.from_dict(response_json)
        except KeyError as err:
            raise DuneError(response_json, "ResultsResponse", err) from err

<<<<<<< HEAD
    async def get_result_csv(self, job_id: str) -> ExecutionResultCSV:
        """
        GET results in CSV format from Dune API for `job_id` (aka `execution_id`)

        this API only returns the raw data in CSV format, it is faster & lighterweight
        use this method for large results where you want lower CPU and memory overhead
        if you need metadata information use get_results() or get_status()
        """
        route = f"/execution/{job_id}/results/csv"
        url = self._route_url(f"/execution/{job_id}/results/csv")
        self.logger.debug(f"GET CSV received input url={url}")
        response = await self._get(route=route, raw=True)
        response.raise_for_status()
        return ExecutionResultCSV(data=BytesIO(await response.content.read(-1)))
=======
    async def get_latest_result(self, query: Union[Query, str, int]) -> ResultsResponse:
        """
        GET the latest results for a query_id without having to execute the query again.

        https://dune.com/docs/api/api-reference/latest_results/
        """
        if isinstance(query, Query):
            params = {
                f"params.{p.key}": p.to_dict()["value"] for p in query.parameters()
            }
            query_id = query.query_id
        else:
            params = None
            query_id = int(query)

        response_json = await self._get(
            url=f"/query/{query_id}/results",
            params=params,
        )
        try:
            return ResultsResponse.from_dict(response_json)
        except KeyError as err:
            raise DuneError(response_json, "ResultsResponse", err) from err
>>>>>>> 742ecacc

    async def cancel_execution(self, job_id: str) -> bool:
        """POST Execution Cancellation to Dune API for `job_id` (aka `execution_id`)"""
        response_json = await self._post(
            route=f"/execution/{job_id}/cancel",
            params=None,
        )
        try:
            # No need to make a dataclass for this since it's just a boolean.
            success: bool = response_json["success"]
            return success
        except KeyError as err:
            raise DuneError(response_json, "CancellationResponse", err) from err

<<<<<<< HEAD
    async def _refresh(self, query: Query, ping_frequency: int = 5) -> str:
        job_id = (await self.execute(query)).execution_id
=======
    async def refresh(
        self,
        query: Query,
        ping_frequency: int = 5,
        performance: Optional[str] = None,
    ) -> ResultsResponse:
        """
        Executes a Dune `query`, waits until execution completes,
        fetches and returns the results.
        Sleeps `ping_frequency` seconds between each status request.
        """
        job_id = (await self.execute(query=query, performance=performance)).execution_id
>>>>>>> 742ecacc
        status = await self.get_status(job_id)
        while status.state not in ExecutionState.terminal_states():
            self.logger.info(
                f"waiting for query execution {job_id} to complete: {status}"
            )
            await asyncio.sleep(ping_frequency)
            status = await self.get_status(job_id)
        if status.state == ExecutionState.FAILED:
            self.logger.error(status)
            raise QueryFailed(f"{status}. Perhaps your query took too long to run!")

        return job_id

    async def refresh(self, query: Query, ping_frequency: int = 5) -> ResultsResponse:
        """
        Executes a Dune `query`, waits until execution completes,
        fetches and returns the results.
        Sleeps `ping_frequency` seconds between each status request.
        """
        job_id = await self._refresh(query, ping_frequency=ping_frequency)
        return await self.get_result(job_id)

    async def refresh_csv(
        self, query: Query, ping_frequency: int = 5
    ) -> ExecutionResultCSV:
        """
        Executes a Dune query, waits till execution completes,
        fetches and the results in CSV format
        (use it load the data directly in pandas.from_csv() or similar frameworks)
        """
        job_id = await self._refresh(query, ping_frequency=ping_frequency)
        return await self.get_result_csv(job_id)

    async def refresh_into_dataframe(self, query: Query) -> Any:
        """
        Execute a Dune Query, waits till execution completes,
        fetched and returns the result as a Pandas DataFrame

        This is a convenience method that uses refresh_csv underneath
        """
        try:
            import pandas  # type: ignore # pylint: disable=import-outside-toplevel
        except ImportError as exc:
            raise ImportError(
                "dependency failure, pandas is required but missing"
            ) from exc
        data = (await self.refresh_csv(query)).data
        return pandas.read_csv(data)<|MERGE_RESOLUTION|>--- conflicted
+++ resolved
@@ -6,12 +6,8 @@
 from __future__ import annotations
 
 import asyncio
-<<<<<<< HEAD
 from io import BytesIO
-from typing import Any, Optional
-=======
 from typing import Any, Optional, Union
->>>>>>> 742ecacc
 
 from aiohttp import (
     ClientSession,
@@ -91,15 +87,11 @@
             response.raise_for_status()
             raise ValueError("Unreachable since previous line raises") from err
 
-<<<<<<< HEAD
     def _route_url(self, route: str) -> str:
         return f"{self.API_PATH}{route}"
 
-    async def _get(self, route: str, raw: bool = False) -> Any:
+    async def _get(self, route: str, params: Optional[Any] = None, raw: bool = False) -> Any:
         url = self._route_url(route)
-=======
-    async def _get(self, url: str, params: Optional[Any] = None) -> Any:
->>>>>>> 742ecacc
         if self._session is None:
             raise ValueError("Client is not connected; call `await cl.connect()`")
         self.logger.debug(f"GET received input url={url}")
@@ -135,12 +127,8 @@
             f"executing {query.query_id} on {performance or self.performance} cluster"
         )
         response_json = await self._post(
-<<<<<<< HEAD
-            route=f"/query/{query.query_id}/execute", params=query.request_format()
-=======
             url=f"/query/{query.query_id}/execute",
             params=params,
->>>>>>> 742ecacc
         )
         try:
             return ExecutionResponse.from_dict(response_json)
@@ -163,7 +151,6 @@
         except KeyError as err:
             raise DuneError(response_json, "ResultsResponse", err) from err
 
-<<<<<<< HEAD
     async def get_result_csv(self, job_id: str) -> ExecutionResultCSV:
         """
         GET results in CSV format from Dune API for `job_id` (aka `execution_id`)
@@ -178,7 +165,7 @@
         response = await self._get(route=route, raw=True)
         response.raise_for_status()
         return ExecutionResultCSV(data=BytesIO(await response.content.read(-1)))
-=======
+
     async def get_latest_result(self, query: Union[Query, str, int]) -> ResultsResponse:
         """
         GET the latest results for a query_id without having to execute the query again.
@@ -202,7 +189,6 @@
             return ResultsResponse.from_dict(response_json)
         except KeyError as err:
             raise DuneError(response_json, "ResultsResponse", err) from err
->>>>>>> 742ecacc
 
     async def cancel_execution(self, job_id: str) -> bool:
         """POST Execution Cancellation to Dune API for `job_id` (aka `execution_id`)"""
@@ -217,23 +203,18 @@
         except KeyError as err:
             raise DuneError(response_json, "CancellationResponse", err) from err
 
-<<<<<<< HEAD
-    async def _refresh(self, query: Query, ping_frequency: int = 5) -> str:
-        job_id = (await self.execute(query)).execution_id
-=======
-    async def refresh(
+    async def _refresh(
         self,
         query: Query,
         ping_frequency: int = 5,
         performance: Optional[str] = None,
-    ) -> ResultsResponse:
+    ) -> ResultsResponse:  # str?
         """
         Executes a Dune `query`, waits until execution completes,
         fetches and returns the results.
         Sleeps `ping_frequency` seconds between each status request.
         """
         job_id = (await self.execute(query=query, performance=performance)).execution_id
->>>>>>> 742ecacc
         status = await self.get_status(job_id)
         while status.state not in ExecutionState.terminal_states():
             self.logger.info(
