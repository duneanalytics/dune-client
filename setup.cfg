--- conflicted
+++ resolved
@@ -25,12 +25,9 @@
   types-requests>=2.28.9
   python-dateutil>=2.8.2
   requests>=2.28.1
-<<<<<<< HEAD
   web3>=5.30.0
   ndjson>=0.3.1
-=======
   aiohttp>=3.8.3
->>>>>>> c98dd4e3
 python_requires = >=3.7
 setup_requires =
     setuptools_scm
